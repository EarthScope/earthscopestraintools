--- conflicted
+++ resolved
@@ -4,11 +4,7 @@
 
 [project]
 name = "earthscopestraintools"
-<<<<<<< HEAD
-version ="0.1.27"
-=======
 version ="0.1.31"
->>>>>>> acf9fd79
 authors = [
   { name="Mike Gottlieb", email="mike.gottlieb@eartscope.org" },
 ]
