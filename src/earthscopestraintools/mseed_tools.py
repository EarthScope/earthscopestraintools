--- conflicted
+++ resolved
@@ -61,20 +61,12 @@
     
     df = mseed2pandas(st, print_traces=print_traces)
     #
-<<<<<<< HEAD
-    freq = df.index.to_series().diff().median()
-    timestamps = pd.date_range(start=start, end=end, freq=freq, inclusive='left')
-    df2 = df.reindex(timestamps)
-    df2.index.name = "time"
-    return df2
-=======
     #freq = df.index.to_series().diff().median()
     #timestamps = pd.date_range(start=start, end=end, freq=freq, inclusive='left')
     #df2 = df.reindex(timestamps, method='nearest')
     #df2 = df.reindex(timestamps, method=None)
     #df2.index.name = "time"
     return df
->>>>>>> acf9fd79
 
 
 def load_mseed_file_to_df(filename: str):
